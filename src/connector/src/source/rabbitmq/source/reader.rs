// Copyright 2022 Piedb Data
//
// Licensed under the Apache License, Version 2.0 (the "License");
// you may not use this file except in compliance with the License.
// You may obtain a copy of the License at
//
// http://www.apache.org/licenses/LICENSE-2.0
//
// Unless required by applicable law or agreed to in writing, software
// distributed under the License is distributed on an "AS IS" BASIS,
// WITHOUT WARRANTIES OR CONDITIONS OF ANY KIND, either express or implied.
// See the License for the specific language governing permissions and
// limitations under the License.
//pub const QUEUE_SIZE: i32 = 1024;
use anyhow::{anyhow, ensure, Result};
use async_trait::async_trait;
use futures::StreamExt;
use futures_async_stream::try_stream;
use tokio::sync::mpsc::{Sender, Receiver, UnboundedSender, UnboundedReceiver};
use amqp::{Basic, Session, Channel, Table, protocol};
//use std::default::Default;
use std::thread;
use std::collections::VecDeque;
use core::time::Duration;
use std::borrow::BorrowMut;
use std::sync::{Arc,RwLock};
//use std::cell::RefCell;
//use tokio::sync;

use piestream_common::try_match_expand;
use crate::source::rabbitmq::source::message::RabbitMQMessage;
use crate::source::rabbitmq::{RabbitMQProperties, RabbitMQSplit};
use crate::source::{
    BoxSourceStream, Column, ConnectorState, SourceMessage, SplitImpl, SplitReader,
};
pub struct SendError<T>(pub T);


#[derive(Debug)]
pub struct RabbitMQSplitReader {
    split: RabbitMQSplit,
<<<<<<< HEAD
    // sync_call_rx: Arc<RefCell<Receiver<RabbitMQMessage>>>,
=======
    receiver: UnboundedReceiver<RabbitMQMessage>,
>>>>>>> 3ef52c11
}

#[derive(Debug, Clone)]
struct Message{
    deliveries_number: u64,
    queue: String,
    body: Vec<u8>,
}

#[derive(Debug, Clone)]
struct MyConsumer {
    deliveries_number: u64,
    queue_name:String,
    sender: UnboundedSender<RabbitMQMessage>,
}

impl amqp::Consumer for MyConsumer {
    fn handle_delivery(&mut self, channel: &mut Channel, deliver: protocol::basic::Deliver, headers: protocol::basic::BasicProperties, body: Vec<u8>){
        //println!("handle_delivery [struct] Content body(as string): {:?}", String::from_utf8(body.clone()));
        //println!("handle_delivery [struct] Content body(as string): {:?}", String::from_utf8(body.clone()));
        println!("handle_delivery [struct] Content body(as string): {:?}", String::from_utf8(body.clone()));
        // DO SOME JOB:
        self.deliveries_number += 1;

        let msg=RabbitMQMessage {
                split_id: self.queue_name.clone().into(),
<<<<<<< HEAD
                offset: deliver.delivery_tag.to_string(),
                payload: body.into(),
=======
                offset:deliver.delivery_tag.to_string(),
                payload:body.into(),
>>>>>>> 3ef52c11
        };
        /*let msg=Message{
            deliveries_number:self.deliveries_number ,
            queue: "".to_string(),
            body: body,
        };*/
        self.sender.send(msg).unwrap();
        channel.basic_ack(deliver.delivery_tag, false).unwrap();
    }
}

#[async_trait]
impl SplitReader for RabbitMQSplitReader {
    type Properties = RabbitMQProperties;

    async fn new(
        properties: RabbitMQProperties,
        state: ConnectorState,
        _columns: Option<Vec<Column>>,
    ) -> Result<Self> {
        let splits = state.ok_or_else(|| anyhow!("no default state for reader"))?;
        ensure!(splits.len() == 1, "only support single split");
        let split = try_match_expand!(splits.into_iter().next().unwrap(), SplitImpl::RabbitMQ)?;
        let amqp_url = &properties.service_url;
        let queue_name = split.queue_name.to_string();

        // tracing::debug!("creating consumer for rabbitmq split queue {}", queue_name,);
        // let mut session = match Session::open_url(amqp_url) {
        //     Ok(session) => session,
        //     Err(error) => panic!("Can't create session: {:?}", error)
        // };
        // let mut channel = session.open_channel(1).ok().expect("Can't open channel");

        //let (sender,  receiver) = tokio::sync::mpsc::channel(1);
<<<<<<< HEAD
        // let (sender, mut receiver) = tokio::sync::mpsc::unbounded_channel();
        // let (sync_call_tx,  mut sync_call_rx) = tokio::sync::mpsc::channel(1024);
        // let  my_consumer = MyConsumer { 
        //         deliveries_number: 0, 
        //         queue_name:properties.queue_name, 
        //         sender:sender
        //     };
=======
        let (sender, mut receiver) = tokio::sync::mpsc::unbounded_channel();
        let  my_consumer = MyConsumer { 
                deliveries_number: 0, 
                queue_name:properties.queue_name, 
                sender:sender
            };
>>>>>>> 3ef52c11

        // let consumer = channel.basic_consume(my_consumer, queue_name, "".to_string(), false, false, false, false, Table::new());

        let mut reader=Self {
            split:split,
<<<<<<< HEAD
            // sync_call_rx:Arc::new(RefCell::new(sync_call_rx)),
        };
        // let arc_reader=Arc::new(reader.clone());
        // tokio::spawn( async move { 
        //     arc_reader.run(receiver, sync_call_tx).await;
        // });
        // tokio::time::sleep(Duration::from_secs(1)).await;
        // thread::spawn(move || {
        //     channel.start_consuming();
        // });
=======
            receiver:receiver,
            //sync_call_rx:Arc::new(Mutex::new(sync_call_rx)),
        };
        tokio::time::sleep(Duration::from_secs(1)).await;
        thread::spawn(move || {
            channel.start_consuming();
        });
>>>>>>> 3ef52c11
        Ok(reader)
    }

    fn into_stream(self) -> BoxSourceStream {
        self.into_stream()
    }

   
}

impl RabbitMQSplitReader {
    #[try_stream(boxed, ok = Vec<SourceMessage>, error = anyhow::Error)]
<<<<<<< HEAD
    pub async fn into_stream(self) {
        //#[for_await]
        // while let Some(msg) = self.sync_call_rx.borrow_mut().recv().await {
        //     let mut res = Vec::new();
        //     println!("into_stream [struct] Content body(as string): {:?}", String::from_utf8(msg.payload.clone().to_vec()));
        //     res.push(SourceMessage::from(msg));
        //     yield res;
        // }
        let mut res = Vec::new();
        let msg=SourceMessage{
            payload:None,
            offset:"0".to_string(),
            split_id: "1".into()
        };
        res.push(msg);
        yield res;
=======
    pub async fn into_stream(mut self) {
        let mut interval =tokio::time::interval(Duration::from_millis(10));
        loop {  
               match  self.receiver.borrow_mut().recv().await  {
                    Some(msg)=>{    
                        let mut res = Vec::new();
                        //let m=msg.clone();
                        res.push(SourceMessage::from(msg));
                        yield res;
                    }
                    None =>{
                        interval.tick().await;
                        //println!("run interval.tick");
                    }
                }           
        }
        
>>>>>>> 3ef52c11
    }
}

#[cfg(test)]
mod tests {
    use futures::StreamExt;

    use super::*;

    #[tokio::test]
    #[ignore]
    async fn test_rabbitmq_reader() -> Result<()> {
        let properties=RabbitMQProperties{
            queue_name:"test_queue".to_string(),
            service_url:"amqp://admin:123456@39.105.209.227//".to_string(),
            auto_ack: Some("false".to_string()),
            consumer_tag: Some("tag".to_string())
        };

        let mut vec=vec![];
        let split=RabbitMQSplit{
            queue_name:"test_queue".to_string(),
            start_offset:None,
        };
        vec.push(split);
        let v=vec.into_iter().map(SplitImpl::RabbitMQ).collect();
    

        let mut reader=RabbitMQSplitReader::new(properties, Some(v), None)
        .await?
        .into_stream();
        loop {  
            match  reader.next().await{  
                 Some(msg)=>{    
                    let vec=msg?;
                    println!("test {:?}",vec[0].offset);
                 }
                 None =>{
                    tokio::time::sleep(Duration::from_secs(1)).await;
                     //println!("run interval.tick");
                 }
             }           
        }
        //let v=reader.next().await.unwrap()?;
        //println!("v={:?}", v);

<<<<<<< HEAD
        // tokio::time::sleep(Duration::from_secs(300)).await;
        println!("end.");
=======
        //tokio::time::sleep(Duration::from_secs(300)).await;
       // println!("*****************end.");
>>>>>>> 3ef52c11
        Ok(())

    }
}<|MERGE_RESOLUTION|>--- conflicted
+++ resolved
@@ -12,11 +12,15 @@
 // See the License for the specific language governing permissions and
 // limitations under the License.
 //pub const QUEUE_SIZE: i32 = 1024;
+
+
+
 use anyhow::{anyhow, ensure, Result};
 use async_trait::async_trait;
 use futures::StreamExt;
 use futures_async_stream::try_stream;
 use tokio::sync::mpsc::{Sender, Receiver, UnboundedSender, UnboundedReceiver};
+
 use amqp::{Basic, Session, Channel, Table, protocol};
 //use std::default::Default;
 use std::thread;
@@ -39,11 +43,7 @@
 #[derive(Debug)]
 pub struct RabbitMQSplitReader {
     split: RabbitMQSplit,
-<<<<<<< HEAD
-    // sync_call_rx: Arc<RefCell<Receiver<RabbitMQMessage>>>,
-=======
     receiver: UnboundedReceiver<RabbitMQMessage>,
->>>>>>> 3ef52c11
 }
 
 #[derive(Debug, Clone)]
@@ -70,13 +70,8 @@
 
         let msg=RabbitMQMessage {
                 split_id: self.queue_name.clone().into(),
-<<<<<<< HEAD
-                offset: deliver.delivery_tag.to_string(),
-                payload: body.into(),
-=======
                 offset:deliver.delivery_tag.to_string(),
                 payload:body.into(),
->>>>>>> 3ef52c11
         };
         /*let msg=Message{
             deliveries_number:self.deliveries_number ,
@@ -97,53 +92,32 @@
         state: ConnectorState,
         _columns: Option<Vec<Column>>,
     ) -> Result<Self> {
+       
         let splits = state.ok_or_else(|| anyhow!("no default state for reader"))?;
         ensure!(splits.len() == 1, "only support single split");
         let split = try_match_expand!(splits.into_iter().next().unwrap(), SplitImpl::RabbitMQ)?;
         let amqp_url = &properties.service_url;
         let queue_name = split.queue_name.to_string();
 
-        // tracing::debug!("creating consumer for rabbitmq split queue {}", queue_name,);
-        // let mut session = match Session::open_url(amqp_url) {
-        //     Ok(session) => session,
-        //     Err(error) => panic!("Can't create session: {:?}", error)
-        // };
-        // let mut channel = session.open_channel(1).ok().expect("Can't open channel");
+        tracing::debug!("creating consumer for rabbitmq split queue {}", queue_name,);
+        let mut session = match Session::open_url(amqp_url) {
+            Ok(session) => session,
+            Err(error) => panic!("Can't create session: {:?}", error)
+        };
+        let mut channel = session.open_channel(1).ok().expect("Can't open channel");
 
         //let (sender,  receiver) = tokio::sync::mpsc::channel(1);
-<<<<<<< HEAD
-        // let (sender, mut receiver) = tokio::sync::mpsc::unbounded_channel();
-        // let (sync_call_tx,  mut sync_call_rx) = tokio::sync::mpsc::channel(1024);
-        // let  my_consumer = MyConsumer { 
-        //         deliveries_number: 0, 
-        //         queue_name:properties.queue_name, 
-        //         sender:sender
-        //     };
-=======
         let (sender, mut receiver) = tokio::sync::mpsc::unbounded_channel();
         let  my_consumer = MyConsumer { 
                 deliveries_number: 0, 
                 queue_name:properties.queue_name, 
                 sender:sender
             };
->>>>>>> 3ef52c11
-
-        // let consumer = channel.basic_consume(my_consumer, queue_name, "".to_string(), false, false, false, false, Table::new());
+
+        let consumer = channel.basic_consume(my_consumer, queue_name, "".to_string(), false, false, false, false, Table::new());
 
         let mut reader=Self {
             split:split,
-<<<<<<< HEAD
-            // sync_call_rx:Arc::new(RefCell::new(sync_call_rx)),
-        };
-        // let arc_reader=Arc::new(reader.clone());
-        // tokio::spawn( async move { 
-        //     arc_reader.run(receiver, sync_call_tx).await;
-        // });
-        // tokio::time::sleep(Duration::from_secs(1)).await;
-        // thread::spawn(move || {
-        //     channel.start_consuming();
-        // });
-=======
             receiver:receiver,
             //sync_call_rx:Arc::new(Mutex::new(sync_call_rx)),
         };
@@ -151,7 +125,6 @@
         thread::spawn(move || {
             channel.start_consuming();
         });
->>>>>>> 3ef52c11
         Ok(reader)
     }
 
@@ -164,24 +137,6 @@
 
 impl RabbitMQSplitReader {
     #[try_stream(boxed, ok = Vec<SourceMessage>, error = anyhow::Error)]
-<<<<<<< HEAD
-    pub async fn into_stream(self) {
-        //#[for_await]
-        // while let Some(msg) = self.sync_call_rx.borrow_mut().recv().await {
-        //     let mut res = Vec::new();
-        //     println!("into_stream [struct] Content body(as string): {:?}", String::from_utf8(msg.payload.clone().to_vec()));
-        //     res.push(SourceMessage::from(msg));
-        //     yield res;
-        // }
-        let mut res = Vec::new();
-        let msg=SourceMessage{
-            payload:None,
-            offset:"0".to_string(),
-            split_id: "1".into()
-        };
-        res.push(msg);
-        yield res;
-=======
     pub async fn into_stream(mut self) {
         let mut interval =tokio::time::interval(Duration::from_millis(10));
         loop {  
@@ -199,7 +154,6 @@
                 }           
         }
         
->>>>>>> 3ef52c11
     }
 }
 
@@ -246,13 +200,8 @@
         //let v=reader.next().await.unwrap()?;
         //println!("v={:?}", v);
 
-<<<<<<< HEAD
-        // tokio::time::sleep(Duration::from_secs(300)).await;
-        println!("end.");
-=======
         //tokio::time::sleep(Duration::from_secs(300)).await;
        // println!("*****************end.");
->>>>>>> 3ef52c11
         Ok(())
 
     }
