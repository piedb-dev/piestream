--- conflicted
+++ resolved
@@ -65,17 +65,13 @@
                 offset:deliver.delivery_tag.to_string(),
                 payload:body.into(),
         };
-<<<<<<< HEAD
         /*let msg=Message{
             deliveries_number:self.deliveries_number ,
             queue: "".to_string(),
             body: body,
         };*/
-        println!("*******###### msg = {:?}",&msg);
         self.sender.send(msg).unwrap();
-=======
         futures::executor::block_on(self.sender.send(msg)).unwrap();
->>>>>>> d30bf23b
         channel.basic_ack(deliver.delivery_tag, false).unwrap();
     }
 }
@@ -89,22 +85,11 @@
         state: ConnectorState,
         _columns: Option<Vec<Column>>,
     ) -> Result<Self> {
-<<<<<<< HEAD
-        println!("*****#### new 95");
-       
-        println!("into RabbitMQSplitReader 1.");
-        println!("properties={:?}.", properties);
-        println!("state={:?}.", state);
-=======
-
->>>>>>> d30bf23b
         let splits = state.ok_or_else(|| anyhow!("no default state for reader"))?;
         ensure!(splits.len() == 1, "only support single split");
         let split = try_match_expand!(splits.into_iter().next().unwrap(), SplitImpl::RabbitMQ)?;
         let amqp_url = &properties.service_url;
         let queue_name = split.queue_name.to_string();
-   
-
         tracing::info!("creating consumer for rabbitmq split queue {}", queue_name.clone(),);
         let mut session = match Session::open_url(amqp_url) {
             Ok(session) => session,
@@ -115,30 +100,12 @@
             }
         };
         let mut channel = session.open_channel(1).ok().expect("Can't open channel");
-
-<<<<<<< HEAD
-        println!("into RabbitMQSplitReader 3.");
-        //let (sender,  receiver) = tokio::sync::mpsc::channel(1);
-        let (sender, mut receiver) = tokio::sync::mpsc::unbounded_channel();
-=======
         let (sender, receiver) = tokio::sync::mpsc::channel(1024);
->>>>>>> d30bf23b
         let  my_consumer = MyConsumer { 
                 deliveries_number: 0, 
                 queue_name:properties.queue_name, 
                 sender:sender
             };
-        println!("******#### {:?}",&receiver);
-
-<<<<<<< HEAD
-        let consumer = channel.basic_consume(my_consumer, queue_name, "".to_string(), false, false, false, false, Table::new());
-        println!("into RabbitMQSplitReader 4. consumer={:?}", consumer);
-        /*let  reader=Self {
-            split:split,
-            receiver:receiver,
-            //sync_call_rx:Arc::new(Mutex::new(sync_call_rx)),
-        };*/
-=======
         //let _consumer = channel.basic_consume(my_consumer, queue_name, "".to_string(), false, false, false, false, Table::new()).context("failed to create rabbitmq consumer")?;
         let _consumer =match channel.basic_consume(my_consumer, queue_name.clone(), "".to_string(), false, false, false, false, Table::new()){
             Ok(consumer) => consumer,
@@ -149,7 +116,6 @@
             }
         };
         
->>>>>>> d30bf23b
         tokio::time::sleep(Duration::from_secs(1)).await;
         thread::spawn(move || {
             channel.start_consuming();
@@ -163,7 +129,6 @@
     }
 
     fn into_stream(self) -> BoxSourceStream {
-        println!("*****#### into_stream 132");
         self.into_stream()
     }
 }
@@ -171,16 +136,12 @@
 impl RabbitMQSplitReader {
     #[try_stream(boxed, ok = Vec<SourceMessage>, error = anyhow::Error)]
     pub async fn into_stream(mut self) {
-        println!("*****#### into_stream 141");
         let mut interval =tokio::time::interval(Duration::from_millis(10));
-        println!("*****#### into_stream 147");
         loop {  
                match  self.receiver.borrow_mut().recv().await  {
                     Some(msg)=>{    
-                        println!("*****#### into_stream 151");
                         let mut res = Vec::new();
                         res.push(SourceMessage::from(msg));
-                        println!("*****#### {:?}",&res);
                         yield res;
                     }
                     None =>{
@@ -222,7 +183,6 @@
         .await?
         .into_stream();
         loop {  
-            println!("*****#### loop");
             match  reader.next().await{  
                  Some(msg)=>{    
                     let vec=msg?;
