--- conflicted
+++ resolved
@@ -41,13 +41,9 @@
 piestream_source = { path = "../source" }
 piestream_sqlparser = { path = "../sqlparser" }
 piestream_storage = { path = "../storage" }
-<<<<<<< HEAD
 serde = { version = "1", features = ["derive"] }
 serde_derive = "1"
-=======
 msql-srv = { git = "https://github.com/wangdexinhp/msql-srv", rev = "ee14d86" }
-
->>>>>>> 1257b860
 serde_json = "1"
 sha2 = "0.10.2"
 smallvec = { version = "1.6.1", features = ["serde"] }
