--- conflicted
+++ resolved
@@ -22,18 +22,12 @@
 #[cfg_attr(coverage, no_coverage)]
 fn main() {
     use clap::StructOpt;
+    
     let opts = piestream_frontend::FrontendOpts::parse();
-<<<<<<< HEAD
 
     piestream_rt::init_piestream_logger(piestream_rt::LoggerSettings::new_default());
 
     piestream_rt::main_okk(piestream_frontend::start(opts))
-}
-=======
-    println!("opts ========== {:?}",&opts);
-    piestream_rt::oneshot_common();
-    piestream_rt::init_piestream_logger(piestream_rt::LoggerSettings::new_default());
-    piestream_frontend::start(opts).await
+
 }
 
->>>>>>> 1257b860
